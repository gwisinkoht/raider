importlib-metadata == 4.11.4
raider == 0.2.2
sphinx_autodoc_typehints == 1.12.0
sphinx-rtd-theme == 0.5.2
<<<<<<< HEAD
sphinxcontrib-plantuml == 0.23
sphinxcontrib-needs == 0.7.0
funcparserlib == 1.0.0
=======
sphinxcontrib-plantuml >= 0.21
sphinxcontrib-needs >= 0.7.0
funcparserlib == 1.0.0a0
>>>>>>> 0d1f1950
<|MERGE_RESOLUTION|>--- conflicted
+++ resolved
@@ -2,12 +2,6 @@
 raider == 0.2.2
 sphinx_autodoc_typehints == 1.12.0
 sphinx-rtd-theme == 0.5.2
-<<<<<<< HEAD
 sphinxcontrib-plantuml == 0.23
 sphinxcontrib-needs == 0.7.0
-funcparserlib == 1.0.0
-=======
-sphinxcontrib-plantuml >= 0.21
-sphinxcontrib-needs >= 0.7.0
-funcparserlib == 1.0.0a0
->>>>>>> 0d1f1950
+funcparserlib == 1.0.0