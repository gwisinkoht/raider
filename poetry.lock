--- conflicted
+++ resolved
@@ -621,7 +621,6 @@
 test = ["appdirs (==1.4.4)", "pytest-cov (>=2.7)", "pytest-mock (>=3.6)", "pytest (>=6)"]
 
 [[package]]
-<<<<<<< HEAD
 name = "pluggy"
 version = "1.0.0"
 description = "plugin and hook calling mechanisms for python"
@@ -634,8 +633,6 @@
 dev = ["tox", "pre-commit"]
 
 [[package]]
-=======
->>>>>>> f218d3e6
 name = "pre-commit"
 version = "2.20.0"
 description = "A framework for managing and maintaining multi-language pre-commit hooks."
@@ -748,7 +745,6 @@
 python-versions = ">=3.7"
 
 [[package]]
-<<<<<<< HEAD
 name = "pytest"
 version = "7.1.2"
 description = "pytest: simple powerful testing with Python"
@@ -785,8 +781,6 @@
 testing = ["virtualenv", "pytest-xdist", "six", "process-tests", "hunter", "fields"]
 
 [[package]]
-=======
->>>>>>> f218d3e6
 name = "python-dateutil"
 version = "2.8.2"
 description = "Extensions to the standard Python datetime module"
@@ -1188,13 +1182,9 @@
 
 [metadata]
 lock-version = "1.1"
-<<<<<<< HEAD
 python-versions = ">=3.8,<3.11"
 content-hash = "ad22529bae0f548998d0c697688775a8ea84dbb008fce5fb29ee6a35f4b840b6"
-=======
-    python-versions = ">=3.8,<3.11"
-content-hash = "318c60854165c2a204611a18e8fcfd4cd95090fe667c0d096dc076c538d895b6"
->>>>>>> f218d3e6
+
 
 [metadata.files]
 alabaster = [
