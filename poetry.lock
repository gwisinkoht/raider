--- conflicted
+++ resolved
@@ -200,11 +200,7 @@
 python-versions = ">=3.7"
 
 [package.dependencies]
-<<<<<<< HEAD
 tomli = {version = "*", optional = true, markers = "python_full_version <= \"3.11.0a6\" and extra == \"toml\""}
-=======
-tomli = {version = "*", optional = true, markers = "extra == \"toml\""}
->>>>>>> c850bf99
 
 [package.extras]
 toml = ["tomli"]
@@ -218,8 +214,6 @@
 python-versions = ">=3.6"
 
 [[package]]
-<<<<<<< HEAD
-=======
 name = "decorator"
 version = "5.1.1"
 description = "Decorators for Humans"
@@ -228,7 +222,6 @@
 python-versions = ">=3.5"
 
 [[package]]
->>>>>>> dev
 name = "dill"
 version = "0.3.5.1"
 description = "serialize all of python"
@@ -724,7 +717,6 @@
 name = "pygments"
 version = "2.12.0"
 description = "Pygments is a syntax highlighting package written in Python."
-<<<<<<< HEAD
 category = "dev"
 optional = false
 python-versions = ">=3.5"
@@ -757,9 +749,6 @@
 version = "3.0.7"
 description = "Python parsing module"
 category = "dev"
-=======
-category = "main"
->>>>>>> dev
 optional = false
 python-versions = ">=3.6"
 
@@ -1159,7 +1148,6 @@
 name = "tomlkit"
 version = "0.11.0"
 description = "Style preserving TOML library"
-<<<<<<< HEAD
 category = "dev"
 optional = false
 python-versions = ">=3.6,<4.0"
@@ -1168,8 +1156,6 @@
 name = "typing-extensions"
 version = "4.1.1"
 description = "Backported and Experimental Type Hints for Python 3.6+"
-=======
->>>>>>> dev
 category = "dev"
 optional = false
 python-versions = ">=3.6,<4.0"
@@ -1254,17 +1240,8 @@
 
 [metadata]
 lock-version = "1.1"
-<<<<<<< HEAD
 python-versions = "^3.8"
-<<<<<<< HEAD
 content-hash = "5e29a86daa8d67791ace2c6c81bef0e7a26dd8e9e5735757676d66256ba78fd1"
-=======
-content-hash = "3d63b4a6b586ec0cb9b054a497bd0fcf9e5ac11c3d2eadea0abe5e8dbb0fde64"
-=======
-    python-versions = "^3.8"
-content-hash = "b2569cea415031d2fad9edefbdd3b75a6b7c1e3712daa7b2a0766728f4f92e5b"
->>>>>>> dev
->>>>>>> c850bf99
 
 [metadata.files]
 alabaster = [
@@ -1286,13 +1263,10 @@
 astroid = [
     {file = "astroid-2.11.6-py3-none-any.whl", hash = "sha256:ba33a82a9a9c06a5ceed98180c5aab16e29c285b828d94696bf32d6015ea82a9"},
     {file = "astroid-2.11.6.tar.gz", hash = "sha256:4f933d0bf5e408b03a6feb5d23793740c27e07340605f236496cd6ce552043d6"},
-<<<<<<< HEAD
-=======
 ]
 asttokens = [
     {file = "asttokens-2.0.5-py2.py3-none-any.whl", hash = "sha256:0844691e88552595a6f4a4281a9f7f79b8dd45ca4ccea82e5e05b4bbdb76705c"},
     {file = "asttokens-2.0.5.tar.gz", hash = "sha256:9a54c114f02c7a9480d56550932546a3f1fe71d8a02f1bc7ccd0ee3ee35cf4d5"},
->>>>>>> dev
 ]
 atomicwrites = [
     {file = "atomicwrites-1.4.0-py2.py3-none-any.whl", hash = "sha256:6d1784dea7c0c8d4a5172b6c620f40b6e4cbfdf96d783691f2e1302a7b88e197"},
@@ -1409,13 +1383,10 @@
     {file = "cycler-0.11.0-py3-none-any.whl", hash = "sha256:3a27e95f763a428a739d2add979fa7494c912a32c17c4c38c4d5f082cad165a3"},
     {file = "cycler-0.11.0.tar.gz", hash = "sha256:9c87405839a19696e837b3b818fed3f5f69f16f1eec1a1ad77e043dcea9c772f"},
 ]
-<<<<<<< HEAD
-=======
 decorator = [
     {file = "decorator-5.1.1-py3-none-any.whl", hash = "sha256:b8c3f85900b9dc423225913c5aace94729fe1fa9763b38939a95226f02d37186"},
     {file = "decorator-5.1.1.tar.gz", hash = "sha256:637996211036b6385ef91435e4fae22989472f9d571faba8927ba8253acbc330"},
 ]
->>>>>>> dev
 dill = [
     {file = "dill-0.3.5.1-py2.py3-none-any.whl", hash = "sha256:33501d03270bbe410c72639b350e941882a8b0fd55357580fbc873fba0c59302"},
     {file = "dill-0.3.5.1.tar.gz", hash = "sha256:d75e41f3eff1eee599d738e76ba8f4ad98ea229db8b085318aa2b3333a208c86"},
@@ -1766,8 +1737,6 @@
 pre-commit = [
     {file = "pre_commit-2.19.0-py2.py3-none-any.whl", hash = "sha256:10c62741aa5704faea2ad69cb550ca78082efe5697d6f04e5710c3c229afdd10"},
     {file = "pre_commit-2.19.0.tar.gz", hash = "sha256:4233a1e38621c87d9dda9808c6606d7e7ba0e087cd56d3fe03202a01d2919615"},
-<<<<<<< HEAD
-=======
 ]
 prompt-toolkit = [
     {file = "prompt_toolkit-3.0.29-py3-none-any.whl", hash = "sha256:62291dad495e665fca0bda814e342c69952086afb0f4094d0893d357e5c78752"},
@@ -1780,7 +1749,6 @@
 pure-eval = [
     {file = "pure_eval-0.2.2-py3-none-any.whl", hash = "sha256:01eaab343580944bc56080ebe0a674b39ec44a945e6d09ba7db3cb8cec289350"},
     {file = "pure_eval-0.2.2.tar.gz", hash = "sha256:2b45320af6dfaa1750f543d714b6d1c520a1688dec6fd24d339063ce0aaa9ac3"},
->>>>>>> dev
 ]
 py = [
     {file = "py-1.11.0-py2.py3-none-any.whl", hash = "sha256:607c53218732647dff4acdfcd50cb62615cedf612e72d1724fb1a0cc6405b378"},
@@ -1799,13 +1767,8 @@
     {file = "Pygments-2.12.0.tar.gz", hash = "sha256:5eb116118f9612ff1ee89ac96437bb6b49e8f04d8a13b514ba26f620208e26eb"},
 ]
 pylint = [
-<<<<<<< HEAD
-    {file = "pylint-2.14.2-py3-none-any.whl", hash = "sha256:592d0a4d2ffa8e33020209d255827c5a310499cdc023d156187bc677d86bd495"},
-    {file = "pylint-2.14.2.tar.gz", hash = "sha256:482f1329d4b6b9e52599754a2e502c0ed91ebdfd0992a2299b7fa136a6c12349"},
-=======
     {file = "pylint-2.14.3-py3-none-any.whl", hash = "sha256:6757a027e15816be23625b079ebc45464e4c9d9dde0c826d18beee53fe22a2e7"},
     {file = "pylint-2.14.3.tar.gz", hash = "sha256:4e1378f815c63e7e44590d0d339ed6435f5281d0a0cc357d29a86ea0365ef868"},
->>>>>>> dev
 ]
 pyparsing = [
     {file = "pyparsing-3.0.9-py3-none-any.whl", hash = "sha256:5026bae9a10eeaefb61dab2f09052b9f4307d44aee4eda64b309723d8d206bbc"},
@@ -1947,15 +1910,9 @@
 sphinxcontrib-needs = [
     {file = "sphinxcontrib-needs-0.7.9.tar.gz", hash = "sha256:27c18f32c72ea3eb8f4662d54e4dcb7bb3261aa2ff4b77b54b2ee6688c3b7f47"},
     {file = "sphinxcontrib_needs-0.7.9-py3-none-any.whl", hash = "sha256:fcbd5688e6114716673e04dde123ba3386c7435dc0667cb8cf70354f46eb79ff"},
-<<<<<<< HEAD
-=======
-<<<<<<< HEAD
-=======
 ]
 sphinxcontrib-plantuml = [
     {file = "sphinxcontrib-plantuml-0.23.tar.gz", hash = "sha256:1d55518f0a86ecd6c96ba8ff8c884adca05bac3e58e76a692a3cd19aa7f42acf"},
->>>>>>> dev
->>>>>>> c850bf99
 ]
 sphinxcontrib-qthelp = [
     {file = "sphinxcontrib-qthelp-1.0.3.tar.gz", hash = "sha256:4c33767ee058b70dba89a6fc5c1892c0d57a54be67ddd3e7875a18d14cba5a72"},
@@ -1981,13 +1938,10 @@
     {file = "tomlkit-0.11.0-py3-none-any.whl", hash = "sha256:0f4050db66fd445b885778900ce4dd9aea8c90c4721141fde0d6ade893820ef1"},
     {file = "tomlkit-0.11.0.tar.gz", hash = "sha256:71ceb10c0eefd8b8f11fe34e8a51ad07812cb1dc3de23247425fbc9ddc47b9dd"},
 ]
-<<<<<<< HEAD
-=======
 traitlets = [
     {file = "traitlets-5.3.0-py3-none-any.whl", hash = "sha256:65fa18961659635933100db8ca120ef6220555286949774b9cfc106f941d1c7a"},
     {file = "traitlets-5.3.0.tar.gz", hash = "sha256:0bb9f1f9f017aa8ec187d8b1b2a7a6626a2a1d877116baba52a129bfa124f8e2"},
 ]
->>>>>>> dev
 typing-extensions = [
     {file = "typing_extensions-4.2.0-py3-none-any.whl", hash = "sha256:6657594ee297170d19f67d55c05852a874e7eb634f4f753dbd667855e07c1708"},
     {file = "typing_extensions-4.2.0.tar.gz", hash = "sha256:f1c24655a0da0d1b67f07e17a5e6b2a105894e6824b92096378bb3668ef02376"},
