--- conflicted
+++ resolved
@@ -52,13 +52,8 @@
     pytest-cov = "^2.12.1"
     pre-commit = "^2.17.0"
     flake8 = "^4.0.1"
-<<<<<<< HEAD
-    pylint = "^2.9.3"
-    black = "^22.3.0"
-=======
     pylint = "^2.14.2"
     black = "^22.1.0"
->>>>>>> a1e828f2
     isort = "^5.9.1"
     sphinxcontrib-needs = "^0.7.0"
     sphinx-autodoc-typehints = "^1.12.0"
