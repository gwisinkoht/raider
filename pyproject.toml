[tool.poetry]
    name = "raider"
    version = "0.2.2"
    description = "Web authentication testing framework"
    authors = ["Daniel Neagaru <daniel@digeex.de>"]
    packages = [
      { include = "raider" }
    ]
    license = "GPL-3.0-or-later"
    readme = "README.md"
    homepage = "https://github.com/DigeeX/raider"
    repository = "https://github.com/DigeeX/raider"
    documentation = "https://raider.readthedocs.io/en/latest/"
    include = [
      "LICENSE",
      "CHANGELOG.md",
      "docs/**/*",
      "examples",
      "scripts"
    ]
    keywords = ["authentication", "security", "raider", "digeex", "hy"]
    classifiers = [
      "Development Status :: 3 - Alpha",
      "Environment :: Console",
      "Intended Audience :: Developers",
      "Intended Audience :: System Administrators",
      "License :: OSI Approved :: GNU General Public License v3 or later (GPLv3+)",
      "Natural Language :: English",
      "Operating System :: POSIX :: Linux",
      "Programming Language :: Lisp",
      "Programming Language :: Python :: 3.8",
      "Programming Language :: Python :: 3.9",
      "Topic :: Internet :: WWW/HTTP",
      "Topic :: Security",
      "Topic :: Software Development :: Libraries :: Python Modules",
      "Topic :: Software Development :: Testing",
    ]

# [tool.poetry.scripts]
#     raider = "raider.cli:main"

[tool.poetry.dependencies]
    python = "^3.8"
    hy = "^0.20.0"
    requests = "^2.25.1"
    importlib-metadata = "^4.6.1"
    bs4 = "^0.0.1"
    funcparserlib = "^1.0.0a0"

[tool.poetry.dev-dependencies]
    pytest = "^7.1"
<<<<<<< HEAD
    pytest-cov = "^2.12.1"
    pre-commit = "^2.19.0"
=======
    pytest-cov = "^3.0.0"
    pre-commit = "^2.17.0"
>>>>>>> ca37dbef
    flake8 = "^4.0.1"
    pylint = "^2.14.2"
    black = "^22.1.0"
    isort = "^5.9.1"
    sphinxcontrib-needs = "^0.7.9"
    sphinx-autodoc-typehints = "^1.12.0"
    sphinx-rtd-theme = "^1.0.0"
    Pillow = "^9.0.1"

[build-system]
    requires = ["poetry-core>=1.0.0"]
    build-backend = "poetry.core.masonry.api"

[tool.black]
    line-length = 79
    target-version = ['py39']
    include = '\.pyi?$'
    exclude = '''
    (
      /(
        | \.git
        | \.tox
        | dist
	| docs
	| scripts
      )/
    )
    '''

[tool.isort]
    multi_line_output = 3
    include_trailing_comma = true
    force_grid_wrap = 0
    use_parentheses = true
    line_length = 79


[tool.pylint.master]
    ignore-patterns = '''
         \.git
	 |conf.py
	 |scripts/*
    '''

[tool.pylint.message_control]
    disable = '''
    import-error,
    '''


[tool.mypy]
    python_version = "3.9"
    follow_imports = "silent"
    strict_optional = true
    warn_redundant_casts = true
    warn_unused_ignores = true
    disallow_any_generics = true
    check_untyped_defs = true
    no_implicit_reexport = true
    disallow_untyped_defs = true
    exclude = "scripts"
    overrides = [

    # TODO
    # something doesn't work with requests types in the virtual environment
    { module = "requests.*", ignore_missing_imports = true },

    ]<|MERGE_RESOLUTION|>--- conflicted
+++ resolved
@@ -49,13 +49,8 @@
 
 [tool.poetry.dev-dependencies]
     pytest = "^7.1"
-<<<<<<< HEAD
-    pytest-cov = "^2.12.1"
-    pre-commit = "^2.19.0"
-=======
     pytest-cov = "^3.0.0"
     pre-commit = "^2.17.0"
->>>>>>> ca37dbef
     flake8 = "^4.0.1"
     pylint = "^2.14.2"
     black = "^22.1.0"
