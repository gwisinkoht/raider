--- conflicted
+++ resolved
@@ -58,11 +58,7 @@
     black = "^22.1.0"
     isort = "^5.9.1"
     sphinxcontrib-needs = "^0.7.9"
-<<<<<<< HEAD
     sphinx-autodoc-typehints = "^1.18.3"
-=======
-    sphinx-autodoc-typehints = "^1.12.0"
->>>>>>> bd17354d
     sphinx-rtd-theme = "^1.0.0"
     Pillow = "^9.1.1"
     sphinxcontrib-plantuml = "^0.23"
